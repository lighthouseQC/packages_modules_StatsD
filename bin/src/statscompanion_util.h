--- conflicted
+++ resolved
@@ -18,12 +18,9 @@
 
 #include <aidl/android/os/IStatsCompanionService.h>
 
-<<<<<<< HEAD
-=======
 using aidl::android::os::IStatsCompanionService;
 using std::shared_ptr;
 
->>>>>>> ab8d1c9c
 namespace android {
 namespace os {
 namespace statsd {

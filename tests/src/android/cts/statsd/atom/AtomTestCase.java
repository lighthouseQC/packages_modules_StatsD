--- conflicted
+++ resolved
@@ -110,35 +110,20 @@
         return log.contains(INCIDENTD_STARTED_STRING);
     }
 
-<<<<<<< HEAD
-=======
-    /**
-     * Determines whether logcat indicates that perfetto fired since the given device date.
-     */
-    protected boolean didPerfettoStartSince(String date) throws Exception {
-        final String PERFETTO_TAG = "perfetto";
-        final String PERFETTO_STARTED_STRING = "Enabled tracing";
-        final String PERFETTO_STARTED_REGEX = ".*" + PERFETTO_STARTED_STRING + ".*";
-        // TODO: Do something more robust than this in case of delayed logging.
-        Thread.sleep(1000);
-        String log = getLogcatSince(date, String.format(
-                "-s %s -e %s", PERFETTO_TAG, PERFETTO_STARTED_REGEX));
-        return log.contains(PERFETTO_STARTED_STRING);
-    }
-
     protected boolean checkDeviceFor(String methodName) throws Exception {
         try {
             installPackage(DEVICE_SIDE_TEST_APK, true);
             runDeviceTests(DEVICE_SIDE_TEST_PACKAGE, ".Checkers", methodName);
             // Test passes, meaning that the answer is true.
+            LogUtil.CLog.d(methodName + "() indicates true.");
             return true;
         } catch (AssertionError e) {
             // Method is designed to fail if the answer is false.
+            LogUtil.CLog.d(methodName + "() indicates false.");
             return false;
         }
     }
 
->>>>>>> 0db9e4c1
     protected static StatsdConfig.Builder createConfigBuilder() {
         return StatsdConfig.newBuilder().setId(CONFIG_ID)
                 .addAllowedLogSource("AID_SYSTEM")
